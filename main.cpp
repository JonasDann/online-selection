--- conflicted
+++ resolved
@@ -55,10 +55,6 @@
         return buffers_[current_buffer_].Put(value) || empty_buffers_ > 0;
     }
 
-<<<<<<< HEAD
-    bool Collapse(std::vector<ValueType>& out_elements) {
-        auto level = leveled_buffers[minimum_level];
-=======
     // TODO emitter lambda instead of out_elements
     template <typename Emitter>
     bool Collapse(const Emitter& emit) {
@@ -67,7 +63,6 @@
         for (size_t i = level_begin; i < b_; i++) {
             level.emplace_back(std::move(buffers_[i]));
         }
->>>>>>> b108fb7f
         size_t weight_sum = 0;
         for (int i = 0; i < level.size(); i++) {
             if (!level[i].sorted_) {
@@ -110,12 +105,7 @@
                 positions[minimum_index]++;
                 sample = minimum;
             }
-<<<<<<< HEAD
-            out_elements.pop_back();
-            target_buffer->Put(out_elements.back());
-=======
             buffers_[target_buffer_index].Put(sample);
->>>>>>> b108fb7f
         }
 
         empty_buffers_ += level.size() - 1;
@@ -131,21 +121,10 @@
         return b_ - empty_buffers_ > 1;
     }
 
-    size_t GetHighestWeightedSamples(std::vector<ValueType>& out_samples) {
+    // TODO pseudo concat to use all knowledge in the buffers?
+    size_t GetSamples(std::vector<ValueType> &out_samples) {
         out_samples = buffers_[0].elements_;
         return buffers_[0].weight_;
-    }
-
-    // TODO pseudo concat to use all knowledge in the buffers
-    size_t GetSamples(std::vector<ValueType>& out_samples) {
-        Buffer<ValueType> *max_weighted_buffer = &buffer_pool[0];
-        for (int i = 1; i < buffer_pool.size(); i++) {
-            if (buffer_pool[i].weight > max_weighted_buffer->weight) {
-                max_weighted_buffer = &buffer_pool[i];
-            }
-        }
-        out_samples = max_weighted_buffer->elements;
-        return max_weighted_buffer->weight;
     }
 
 private:
@@ -211,22 +190,13 @@
                      Distribution distribution, bool sorted) {
     auto N_p = ((int) (pow(10, N_pow) / (p * b * k)) + 1) * b * k;
     auto N = N_p * p;
-<<<<<<< HEAD
 
     std::cout << "# Online Sampling" << "\n";
     std::cout << "p: " << p << ", b: " << b << ", k: " << k << ", N: " << N << ", sorted: " << sorted << "\n\n";
 
-    std::vector<Buffers<ValueType>> buffers(p, Buffers<ValueType>(b, k));
-    std::random_device rd;
-    std::mt19937 rng(rd());
-=======
     std::vector<OnlineSampler<ValueType>> buffers(p, OnlineSampler<ValueType>(b, k));
     std::random_device rd;
     std::mt19937 rng(rd());
-    std::uniform_int_distribution<int> uni;
-    std::lognormal_distribution<double> log_norm(0.0, 1.0); // TODO higher peak
-    // TODO try sorted
->>>>>>> b108fb7f
 
     std::vector<ValueType> global_sequence;
     global_sequence.reserve(p * N_p);
@@ -247,84 +217,41 @@
         for (int i = 0; i < N_p; i++) {
             auto has_capacity = buffers[j].Put(sequence[i]);
             if (!has_capacity) {
-<<<<<<< HEAD
-                std::vector<ValueType> discarded_elements;
-                buffers[j].Collapse(discarded_elements);
+                buffers[j].Collapse([](ValueType element) {});
                 if (j == 0) {
                     std::vector<ValueType> samples;
                     auto sample_weight = buffers[j].GetSamples(samples);
                     print_convergence<ValueType>(i, sequence, last_sample_weight, sample_weight, samples);
                 }
-=======
-                buffers[j].Collapse([](ValueType element) {}); // TODO test convergence
->>>>>>> b108fb7f
-            }
-        }
-
-<<<<<<< HEAD
-        // collapse until splitters
+            }
+        }
+
+        // collapse until final samples
         bool collapsible;
         do {
-            std::vector<ValueType> discarded_elements;
-            collapsible = buffers[j].Collapse(discarded_elements);
+            collapsible = buffers[j].Collapse([](ValueType element) {});
             if (j == 0) {
                 std::vector<ValueType> samples;
                 auto sample_weight = buffers[j].GetSamples(samples);
                 print_convergence<ValueType>(N_p, sequence, last_sample_weight, sample_weight, samples);
             }
-=======
-    // collapse until final samples
-    bool collapsible;
-    std::vector<std::vector<ValueType>> samples(p, std::vector<ValueType>());
-    for (int j = 0; j < p; j++) {
-        do {
-            samples[j].clear();
-            collapsible = buffers[j].Collapse([](ValueType element) {});
-            buffers[j].GetHighestWeightedSamples(samples[j]);
->>>>>>> b108fb7f
         } while (collapsible);
         global_sequence.insert(global_sequence.end(), sequence.begin(), sequence.end());
     }
     std::cout << "\n";
 
-<<<<<<< HEAD
-    // merge parallel splitters
-    Buffers<ValueType> global_buffers(p, k);
-=======
     // merge parallel samples
-    OnlineSampler<ValueType> result_buffers(p, k);
->>>>>>> b108fb7f
+    OnlineSampler<ValueType> global_buffers(p, k);
     for (int j = 0; j < p; j++) {
         std::vector<ValueType> samples;
         buffers[j].GetSamples(samples);
         for (int i = 0; i < k; i++) {
-<<<<<<< HEAD
             global_buffers.Put(samples[i]);
         }
     }
     std::vector<ValueType> global_samples;
     if (p > 1) {
-        std::vector<ValueType> discarded_elements;
-        global_buffers.Collapse(discarded_elements);
-=======
-            result_buffers.Put(samples[j][i]);
-        }
-    }
-    std::vector<ValueType> result_samples;
-    result_buffers.Collapse([](ValueType element) {});
-    result_buffers.GetHighestWeightedSamples(result_samples);
-
-    // calculate error
-    std::sort(sequence.begin(), sequence.end());
-    float error = 0;
-    for (int j = 0; j < k; j++) {
-        int target_rank = (N / k) * (j + 1);
-        int actual_rank = 0;
-        while (sequence[actual_rank] < result_samples[j]) {
-            actual_rank++;
-        }
-        error += pow(target_rank - actual_rank, 2);
->>>>>>> b108fb7f
+        global_buffers.Collapse([](ValueType element) {});
     }
     global_buffers.GetSamples(global_samples);
 
